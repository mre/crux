--- conflicted
+++ resolved
@@ -144,26 +144,10 @@
 
     let status = response.status().into();
 
-<<<<<<< HEAD
     match response.body_bytes().await {
-        Ok(body) => {
-            tx.send(CoreMessage::Response(
-                uuid.to_vec(),
-                Outcome::Http(HttpResponse { status, body }),
-            ))?;
-        }
+        Ok(body) => Ok(HttpResponse { status, body }),
         Err(e) => bail!("{method} {url}: error {e}"),
-    };
-    Ok(())
-=======
-    match status {
-        200..=299 => match response.body_bytes().await {
-            Ok(body) => Ok(HttpResponse { status, body }),
-            Err(e) => bail!("{method} {url}: error {e}"),
-        },
-        _ => bail!("{method} {url}: status {status}"),
     }
->>>>>>> 7444cb50
 }
 
 async fn sse(url: Url) -> Result<impl futures::stream::TryStream<Ok = Vec<u8>>> {
