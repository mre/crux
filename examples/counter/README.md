# Crux Counter Example

The Crux Counter example is a simple multi-platform application that calls a cloud-hosted API.

It makes HTTP requests to a shared global counter hosted at [https://crux-counter.fly.dev](https://crux-counter.fly.dev), incrementing or decrementing the counter value.

The [server](./server/) also has an endpoint for Server Sent Events ([https://crux-counter.fly.dev/sse](https://crux-counter.fly.dev/sse)), which signals when changes are made to the global counter value — so that when you update the counter in one client, all the other clients will update too.

We have included an example of a [Server Sent Events capability](./shared/src/capabilities/sse.rs), which uses the core's ability to stream responses from the shell.

![screenshots](./counter.webp)

## Rust

1. Make sure you have the following rust targets installed (there is a [`rust-toolchain.toml`](../../rust-toolchain.toml) in the root directory of this repo, so you should be able to type `rustup target list --installed`, in or below the root directory, and these targets will be installed if they are not already present).

   ```txt
   aarch64-apple-darwin
   aarch64-apple-ios
   aarch64-apple-ios-sim
   aarch64-linux-android
   wasm32-unknown-unknown
   x86_64-apple-ios
   ```

<<<<<<< HEAD
1. Install the `uniffi-bindgen` binary (Note: it's important the version number matches that specified in the Cargo.toml manifests) ...

   ```sh
   cargo install uniffi_bindgen
   ```

   > ### MacOS Users
   >
   > Running the above command might fail with the error:
   >
   > ```
   > xcrun: error: invalid active developer path (/Library/Developer/CommandLineTools), missing xcrun at: /Library/Developer/CommandLineTools/usr/bin/xcrun
   > ```
   >
   > If this happens, then you need to install the [Command Line Tools For Xcode](https://developer.apple.com/download/all/).

=======
>>>>>>> faeb6a5b
1. Make sure the core builds

   ```sh
   cd shared
   cargo build
   ```

1. Generate the shared types for your client applications

   ```sh
   cd ../shared_types
   cargo build
   ```

## Yew Web app

The web application should now build and run

```
cd web-yew
trunk serve
```

## React Web app

The web application should now build and run

```
cd web-nextjs
pnpm install
pnpm dev
```

## iOS

You will need XCode, which you can get in the Mac AppStore

```
cd iOS
open CounterApp.xcodeproj
```

You should be able to press "Play" to start the app in the simulator.

### Notes:

- You may encounter this error:

  ```
  xcrun: error: invalid active developer path (/Library/Developer/CommandLineTools), missing xcrun at: /Library/Developer/CommandLineTools/usr/bin/xcrun
  ```

  If this happens, then you need to install the [Command Line Tools For Xcode](https://developer.apple.com/download/all/).

## Android

Open the `Android` folder in [Android Studio](https://developer.android.com/studio/).
If the build is successful, you should be able to press "Play" to start the app in the simulator.

### Notes:

- The Android Studio build might fail for a couple of known reasons:
  - A `linker-wrapper.sh` script failure<br>Ensure you have Python installed and your `PATH`
  - `NDK is not installed`<br>Install this via Android Studio --> Settings --> Appearance and Behaviour --> System Settings --> Select the "SDK Tools" tab, select "NDK (side by side)" and press Apply to install
- If Android studio fails to install `git`, you can set the path to your git binary (e.g. the homebrew one) in the preferences under Version Control > Git<|MERGE_RESOLUTION|>--- conflicted
+++ resolved
@@ -23,25 +23,6 @@
    x86_64-apple-ios
    ```
 
-<<<<<<< HEAD
-1. Install the `uniffi-bindgen` binary (Note: it's important the version number matches that specified in the Cargo.toml manifests) ...
-
-   ```sh
-   cargo install uniffi_bindgen
-   ```
-
-   > ### MacOS Users
-   >
-   > Running the above command might fail with the error:
-   >
-   > ```
-   > xcrun: error: invalid active developer path (/Library/Developer/CommandLineTools), missing xcrun at: /Library/Developer/CommandLineTools/usr/bin/xcrun
-   > ```
-   >
-   > If this happens, then you need to install the [Command Line Tools For Xcode](https://developer.apple.com/download/all/).
-
-=======
->>>>>>> faeb6a5b
 1. Make sure the core builds
 
    ```sh
